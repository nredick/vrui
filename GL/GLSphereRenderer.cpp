--- conflicted
+++ resolved
@@ -34,14 +34,6 @@
 Methods of class GLSphereRenderer::DataItem:
 *******************************************/
 
-<<<<<<< HEAD
-GLSphereRenderer::DataItem::DataItem(void)
-	:haveGeometryShaders(GLARBGeometryShader4::isSupported()),
-	 vertexShader(0),geometryShader(0),fragmentShader(0),shaderProgram(0),
-	 settingsVersion(0),lightStateVersion(0)
-	{
-	if(haveGeometryShaders)
-=======
 GLSphereRenderer::DataItem::DataItem(bool haveCoreGeometryShaders)
 	:geometryShaderLevel(0),
 	 vertexShader(0),geometryShader(0),fragmentShader(0),shaderProgram(0),
@@ -54,17 +46,12 @@
 		geometryShaderLevel=1U;
 	
 	if(geometryShaderLevel!=0U)
->>>>>>> c2f0380c
 		{
 		/* Initialize required OpenGL extensions: */
 		GLARBShaderObjects::initExtension();
 		GLARBVertexShader::initExtension();
-<<<<<<< HEAD
-		GLARBGeometryShader4::initExtension();
-=======
 		if(geometryShaderLevel==1U)
 			GLARBGeometryShader4::initExtension();
->>>>>>> c2f0380c
 		GLARBFragmentShader::initExtension();
 		
 		/* Create the shader objects: */
@@ -82,11 +69,7 @@
 
 GLSphereRenderer::DataItem::~DataItem(void)
 	{
-<<<<<<< HEAD
-	if(haveGeometryShaders)
-=======
 	if(geometryShaderLevel!=0U)
->>>>>>> c2f0380c
 		{
 		/* Destroy the shader objects: */
 		glDeleteObjectARB(vertexShader);
@@ -447,11 +430,7 @@
 	contextData.addDataItem(this,dataItem);
 	
 	/* Create the initial sphere shader program: */
-<<<<<<< HEAD
-	if(dataItem->haveGeometryShaders)
-=======
 	if(dataItem->geometryShaderLevel!=0U)
->>>>>>> c2f0380c
 		compileShader(dataItem,*contextData.getLightTracker());
 	}
 
@@ -488,11 +467,7 @@
 	DataItem* dataItem=contextData.retrieveDataItem<DataItem>(this);
 	
 	/* Check if geometry shaders are supported: */
-<<<<<<< HEAD
-	if(dataItem->haveGeometryShaders)
-=======
 	if(dataItem->geometryShaderLevel!=0U)
->>>>>>> c2f0380c
 		{
 		/* Check if the shader program is up-to-date: */
 		const GLLightTracker& lightTracker=*contextData.getLightTracker();
@@ -524,11 +499,7 @@
 	/* Retrieve the context data item: */
 	DataItem* dataItem=contextData.retrieveDataItem<DataItem>(this);
 	
-<<<<<<< HEAD
-	if(dataItem->haveGeometryShaders)
-=======
 	if(dataItem->geometryShaderLevel!=0U)
->>>>>>> c2f0380c
 		{
 		/* Deactivate the shader program: */
 		glUseProgramObjectARB(0);
